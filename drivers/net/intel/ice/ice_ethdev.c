--- conflicted
+++ resolved
@@ -6418,7 +6418,6 @@
 {
 	uint64_t new_data;
 	uint32_t lo_old, hi, lo;
-<<<<<<< HEAD
 
 	do {
 		lo_old = ICE_READ_REG(hw, loreg);
@@ -6426,15 +6425,6 @@
 		lo = ICE_READ_REG(hw, loreg);
 	} while (lo_old > lo);
 
-=======
-
-	do {
-		lo_old = ICE_READ_REG(hw, loreg);
-		hi = ICE_READ_REG(hw, hireg);
-		lo = ICE_READ_REG(hw, loreg);
-	} while (lo_old > lo);
-
->>>>>>> 6b3428c0
 	new_data = (uint64_t)lo;
 	new_data |= (uint64_t)(hi & ICE_8_BIT_MASK) << ICE_32_BIT_WIDTH;
 
